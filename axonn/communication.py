# Copyright 2021 Parallel Software and Systems Group, University of Maryland.
# See the top-level LICENSE file for details.
#
# SPDX-License-Identifier: Apache-2.0 WITH LLVM-exception

import os
from mpi4py import MPI
import torch
import numpy as np


class communication_handle:
    """
    Communnication handle for point-to-point(MPI) and collective
    communication(NCCL) of GPU tensors.
    """

    def __init__(
        self,
        G_inter: int,
        G_data: int,
        G_intra_r=1,
        G_intra_c=1,
        G_intra_d=1,
        gpus_per_node=None,
    ):
        """Constructor for the communication handle

        Arguments:
            G_inter (int): number of GPUs used for inter-layer parallelism
            G_data (int): number of GPUs used for data parallelism
            gpus_per_node (int, optional): number of GPUs per node, if not
            provided this is inferred using pytorch
            G_intra_r (int): number of GPUs in the row intra-layer parallel dimension
            G_intra_c (int): number of GPUs in the column intra-layer parallel dimension
            G_intra_d (int): number of GPUs in the depth intra-layer parallel dimension
        """
<<<<<<< HEAD
        if not torch.distributed.is_initialized():
            self.world_rank = MPI.COMM_WORLD.Get_rank()
            self.world_size = MPI.COMM_WORLD.Get_size()
        else:
            self.world_rank = torch.distributed.get_rank()
            self.world_size = torch.distributed.get_world_size()

        G_intra = G_intra_r * G_intra_c
=======
        self.world_rank = MPI.COMM_WORLD.Get_rank()
        self.world_size = MPI.COMM_WORLD.Get_size()
        G_intra = G_intra_r * G_intra_c * G_intra_d
>>>>>>> f8773ee4
        assert (
            G_inter * G_data * G_intra == self.world_size
        ), "The product of G_inter, G_intra_r, G_intra_c, G_intra_d,"
        f"G_data should be equal to the number of GPUs - {self.world_size}"
        self.G_intra = G_intra
        self.G_inter = G_inter
        self.G_data = G_data
        self.G_intra_r = G_intra_r
        self.G_intra_c = G_intra_c
        self.G_intra_d = G_intra_d

        # infer gpus per node if not provided
        self.gpus_per_node = (
            gpus_per_node if gpus_per_node is not None else torch.cuda.device_count()
        )
        self.local_rank = self.world_rank % self.gpus_per_node
        torch.cuda.set_device(self.local_rank)
        self.intra_layer_parallel_rank = self.world_rank % G_intra
        self.intra_layer_column_parallel_rank = (
            self.intra_layer_parallel_rank % G_intra_c
        )
        self.intra_layer_row_parallel_rank = (
            self.intra_layer_parallel_rank // G_intra_c
        ) % G_intra_r
        self.intra_layer_depth_parallel_rank = self.intra_layer_parallel_rank // (
            G_intra_c * G_intra_r
        )

        self.inter_layer_parallel_rank = (self.world_rank // G_intra) % G_inter
        self.data_parallel_rank = self.world_rank // (G_inter * G_intra)

        # create communicator for point-to-point(MPI) communication
        self.p2p_mpi_comm = None
        if G_inter > 1:
            colour = self.intra_layer_parallel_rank + G_intra * self.data_parallel_rank
            # this needs to be checked
            self.p2p_mpi_comm = MPI.COMM_WORLD.Split(colour)
            assert self.p2p_mpi_comm.Get_size() == G_inter

        # create communicator for collective (NCCL) communication
        if not torch.distributed.is_initialized():
            init_method = "tcp://"
            master_ip = os.getenv("MASTER_ADDR", "localhost")
            master_port = os.getenv("MASTER_PORT", "6000")
            init_method += master_ip + ":" + master_port
            torch.distributed.init_process_group(
                backend="nccl",
                world_size=self.world_size,
                rank=self.world_rank,
                init_method=init_method,
            )

        for i in range(G_inter):
            for j in range(G_intra):
                # all ranks have to form all data parallel communicators and not
                # just their own
                ranks_in_ith_jth_data_parallel_group = [
                    k * self.G_inter * self.G_intra + i * G_intra + j
                    for k in range(self.G_data)
                ]
                ith_jth_data_parallel_group = torch.distributed.new_group(
                    ranks=ranks_in_ith_jth_data_parallel_group, backend="nccl"
                )
                if self.world_rank in ranks_in_ith_jth_data_parallel_group:
                    self.coll_nccl_comm = ith_jth_data_parallel_group

        # create communicators for intra-layer parallelism
        for i in range(G_data):
            for j in range(G_inter):
                ranks_in_ith_jth_intra_layer_group = [
                    i * G_inter * G_intra + j * G_intra + k for k in range(G_intra)
                ]

                ith_jth_intra_layer_group = torch.distributed.new_group(
                    ranks=ranks_in_ith_jth_intra_layer_group, backend="nccl"
                )
                if self.world_rank in ranks_in_ith_jth_intra_layer_group:
                    self.intra_layer_group = ith_jth_intra_layer_group

                assert (
                    len(ranks_in_ith_jth_intra_layer_group)
                    == G_intra_r * G_intra_c * G_intra_d
                )

                ranks_in_ith_jth_intra_layer_group = np.array(
                    ranks_in_ith_jth_intra_layer_group
                ).reshape(G_intra_d, G_intra_r, G_intra_c)
                # form row and column tensor parallel groups
                # G_intra_d x G_intra_r x G_intra_c

                # inner
                for i in range(G_intra_d):
                    for j in range(G_intra_r):
                        group_members = list(
                            ranks_in_ith_jth_intra_layer_group[i, j, :]
                        )
                        group = torch.distributed.new_group(
                            ranks=group_members, backend="nccl"
                        )
                        if self.world_rank in group_members:
                            self.inner_intra_layer_parallel_group = group

                # outer
                for i in range(G_intra_d):
                    for j in range(G_intra_c):
                        group_members = list(
                            ranks_in_ith_jth_intra_layer_group[i, :, j]
                        )
                        group = torch.distributed.new_group(
                            ranks=group_members, backend="nccl"
                        )
                        if self.world_rank in group_members:
                            self.outer_intra_layer_parallel_group = group

                # depth
                for i in range(G_intra_r):
                    for j in range(G_intra_c):
                        group_members = list(
                            ranks_in_ith_jth_intra_layer_group[:, i, j]
                        )
                        group = torch.distributed.new_group(
                            ranks=group_members, backend="nccl"
                        )
                        if self.world_rank in group_members:
                            self.depth_intra_layer_parallel_group = group

    def _torch_to_mpi(self, tensor: torch.Tensor):
        """Converts a PyTorch tensor into an mpi4py compatible array using its
        unified virtual address

        Arguments:
            tensor (torch.Tensor): the Pytorch tensor
        """
        return [
            MPI.memory.fromaddress(
                tensor.data_ptr(), tensor.element_size() * tensor.nelement()
            ),
            MPI.FLOAT,
        ]

    def send(
        self, tensor: torch.Tensor, recv_rank: int, tag: int, async_op: bool = True
    ):
        """Send a PyTorch tensor to a particular rank using MPI

        Arguments:
            tensor (torch.Tensor): the PyTorch tensor to be sent
            recv_rank (int): the rank of the receiver in the
                inter_layer_parallel communicator (self.p2p_mpi_comm)
            tag (int): the MPI tag for this message
            async_op (bool, optional): use asynchronous send

        Returns:
            mpi4py future object if async is true, else None - this object can
            be queried to check for completion of communication
        """
        mpi4py_compatible_array = self._torch_to_mpi(tensor)
        if async_op:
            mpi_future_object = self.p2p_mpi_comm.Isend(
                mpi4py_compatible_array, recv_rank, tag
            )
            return mpi_future_object
        else:
            self.p2p_mpi_comm.Send(mpi4py_compatible_array, recv_rank, tag)

    def recv(
        self,
        tensor: torch.Tensor,
        send_rank: int,
        tag: int = MPI.ANY_TAG,
        async_op: bool = True,
    ):
        """Receive a PyTorch tensor from a particular rank using MPI

        Arguments:
            tensor (torch.Tensor): the PyTorch tensor that will receive the data
            send_rank (int): the rank of the sender in the inter_layer_parallel
                communicator (self.p2p_mpi_comm)
            tag (int): the MPI tag for this message
            async_op (bool, optional): use asynchronous recv

        Returns:
            mpi4py future object if async is true, else None - this object
            can be queried to check for completion of communication
        """
        mpi4py_compatible_array = self._torch_to_mpi(tensor)
        if async_op:
            mpi_future_object = self.p2p_mpi_comm.Irecv(
                mpi4py_compatible_array, send_rank, tag
            )
            return mpi_future_object
        else:
            self.p2p_mpi_comm.Recv(mpi4py_compatible_array, send_rank, tag)

    def allreduce(self, tensor, async_op: bool = True):
        """Allreduce a PyTorch tensor using NCCL, GPUs in the
           self.coll_nccl_comm process group participate in the all-reduce

        Arguments:
            tensor (torch.Tensor): the PyTorch tensor to be all-reduced
            async_op (bool, optional): use asynchronous all-reduce
        """
        return torch.distributed.all_reduce(
            tensor, group=self.coll_nccl_comm, async_op=async_op
        )

    def broadcast_inter_layer(self, tensor, root):
        mpi4py_compatible_array = self._torch_to_mpi(tensor)
        self.p2p_mpi_comm.Bcast(mpi4py_compatible_array, root=root)<|MERGE_RESOLUTION|>--- conflicted
+++ resolved
@@ -4,7 +4,11 @@
 # SPDX-License-Identifier: Apache-2.0 WITH LLVM-exception
 
 import os
-from mpi4py import MPI
+try:
+    from mpi4py import MPI
+    MPI4PY_IS_AVAILABLE=False
+except ImportError:
+    MPI4PY_IS_AVAILABLE=False
 import torch
 import numpy as np
 
@@ -35,20 +39,15 @@
             G_intra_c (int): number of GPUs in the column intra-layer parallel dimension
             G_intra_d (int): number of GPUs in the depth intra-layer parallel dimension
         """
-<<<<<<< HEAD
         if not torch.distributed.is_initialized():
+            assert MPI4PY_IS_AVAILABLE, "tried to automatically initialize torch.dist from mpi4py, but it is not installed"
             self.world_rank = MPI.COMM_WORLD.Get_rank()
             self.world_size = MPI.COMM_WORLD.Get_size()
         else:
             self.world_rank = torch.distributed.get_rank()
             self.world_size = torch.distributed.get_world_size()
 
-        G_intra = G_intra_r * G_intra_c
-=======
-        self.world_rank = MPI.COMM_WORLD.Get_rank()
-        self.world_size = MPI.COMM_WORLD.Get_size()
         G_intra = G_intra_r * G_intra_c * G_intra_d
->>>>>>> f8773ee4
         assert (
             G_inter * G_data * G_intra == self.world_size
         ), "The product of G_inter, G_intra_r, G_intra_c, G_intra_d,"
