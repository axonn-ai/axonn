--- conflicted
+++ resolved
@@ -1,9 +1,6 @@
-<<<<<<< HEAD
 from .fully_connected import Linear  # noqa: F401
-=======
-from .fully_connected import Linear as Tensor_Parallel_Linear  # noqa: F401
 from .conv import Conv2d as Tensor_Parallel_Conv2d  # noqa: F401
->>>>>>> d69dbb9d
+
 from .communication import Drop, Gather
 from .gradient_normalization import clip_grad_norm_
 
@@ -24,9 +21,5 @@
         group = ax.comm_handle.inner_intra_layer_parallel_group
     else:
         group = ax.comm_handle.outer_intra_layer_parallel_group
-<<<<<<< HEAD
 
-    return Gather.apply(x, group)
-=======
-    return Gather.apply(x, group, dim)
->>>>>>> d69dbb9d
+    return Gather.apply(x, group, dim)