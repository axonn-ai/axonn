import torch
import pytest
from axonn import axonn as ax
from axonn.intra_layer.communication import _drop, _gather
from axonn.intra_layer import (
    Linear,
    clip_grad_norm_,
    optimize_communication,
    clear_weights_cache,
    sync_gradients,
)


@pytest.mark.mpi
@pytest.mark.parametrize("B, H", [(32, 64), (16, 128), (2, 256)])
@pytest.mark.parametrize(
    "G_intra_r, G_intra_c, G_intra_d", [(2, 1, 1), (1, 2, 1), (1, 1, 2)]
)
@pytest.mark.parametrize("easy_tp", [False, True])
@pytest.mark.parametrize("bias", [False, True])
@pytest.mark.parametrize("device", ["cuda", "cpu"])
def test_fw_pass(G_intra_r, G_intra_c, G_intra_d, B, H, easy_tp, bias, device):
    # These tests are in fp-32
    torch.manual_seed(42)

    # GPU runs on axonn-cpu currently do not work with mixed_precision or fp16_allreduce
    # if set_device == "cpu":
    #     bool set_mixed_precision = False
    #     bool set_fp16_allreduce = False

    if device == "cpu" and G_intra_d > 1:
        return  # Gloo doesnt support reduce scatter

    ax.init(
        G_data=1,
        G_inter=1,
        G_intra_r=G_intra_r,
        G_intra_c=G_intra_c,
        G_intra_d=G_intra_d,
        mixed_precision=False,
        fp16_allreduce=False,
        device=device,
    )

    X = torch.randn(B, H).to(device) * 0.01

    inner_group = ax.comm_handle.inner_intra_layer_parallel_group
    outer_group = ax.comm_handle.outer_intra_layer_parallel_group
    depth_group = ax.comm_handle.depth_intra_layer_parallel_group

    X_local = _drop(X, 0, depth_group)  # divide rows of X along the depth tensor group

    if not easy_tp:
        # manually divide input
        X_local = _drop(
            X, 1, inner_group
        )  # divide colunns of X along the inner tensor group
        # manually divide input

<<<<<<< HEAD
    layer = Linear(in_features=H, out_features=H, bias=bias).to(device)
    layer_sequential = torch.nn.Linear(in_features=H, out_features=H, bias=bias).to(
        device
    )
=======
    layer = Linear(
        in_features=H, out_features=H, bias=bias, use_easy_api=easy_tp
    ).cuda()
    layer_sequential = torch.nn.Linear(in_features=H, out_features=H, bias=bias).cuda()
>>>>>>> 8f2c98c3

    # test if load state dict works with a sequential checkpoint
    layer.load_state_dict(layer_sequential.state_dict())
    # test if load state dict works with a sharded checkpoint
    layer.load_state_dict(layer.state_dict())

    with torch.no_grad():
        # parallel FW pass
        Y_local = layer(X_local)
        Y_parallel = _gather(Y_local.clone(), 0, depth_group)
        if not easy_tp:  # gather output manually
            Y_parallel = _gather(Y_local.clone(), 1, outer_group)
        Y_sequential = layer_sequential(X)

    assert torch.allclose(Y_sequential, Y_parallel), "FW Pass - output does not match"


@pytest.mark.mpi
@pytest.mark.parametrize("B, H", [(32, 64), (16, 128), (2, 256)])
@pytest.mark.parametrize(
    "G_intra_r, G_intra_c, G_intra_d", [(2, 1, 1), (1, 2, 1), (1, 1, 2)]
)
@pytest.mark.parametrize("comm_opt_level", [0, 4])
@pytest.mark.parametrize("easy_tp", [False, True])
@pytest.mark.parametrize("clip_grad_norm", [-1, 1e-3])
@pytest.mark.parametrize("bias", [False, True])
@pytest.mark.parametrize("device", ["cuda", "cpu"])
def test_bw_pass(
    G_intra_r,
    G_intra_c,
    G_intra_d,
    B,
    H,
    comm_opt_level,
    easy_tp,
    clip_grad_norm,
    bias,
    device,
):
    # These tests are in fp-32
    if device == "cpu" and G_intra_d > 1:
        return  # Gloo doesnt support reduce scatter

    torch.manual_seed(42)
    ax.init(
        G_data=1,
        G_inter=1,
        G_intra_r=G_intra_r,
        G_intra_c=G_intra_c,
        G_intra_d=G_intra_d,
        mixed_precision=False,
        fp16_allreduce=False,
        device=device,
    )
    X = torch.randn(B, H).to(device) * 0.01
    Y_grad = torch.randn(B, H).to(device) * 0.01

    inner_group = ax.comm_handle.inner_intra_layer_parallel_group
    outer_group = ax.comm_handle.outer_intra_layer_parallel_group
    depth_group = ax.comm_handle.depth_intra_layer_parallel_group

    # parallel backward pass
    layer = Linear(
<<<<<<< HEAD
        in_features=H,
        out_features=H,
        bias=bias,
    ).to(device)
    layer_sequential = torch.nn.Linear(in_features=H, out_features=H, bias=bias).to(
        device
    )
=======
        in_features=H, out_features=H, bias=bias, use_easy_api=easy_tp
    ).cuda()
    layer_sequential = torch.nn.Linear(in_features=H, out_features=H, bias=bias).cuda()
>>>>>>> 8f2c98c3

    # test if load state dict works with a sequential checkpoint
    layer.load_state_dict(layer_sequential.state_dict())
    # test if load state dict works with a sharded checkpoint
    layer.load_state_dict(layer.state_dict())

    X_local = (
        _drop(X, 0, depth_group).detach().clone()
    )  # divide colunns of X along the inner tensor group
    if not easy_tp:
        X_local = (
            _drop(X_local, 1, inner_group).detach().clone()
        )  # divide colunns of X along the inner tensor group

    X_local.requires_grad = True

    Y_local_grad = _drop(Y_grad, 0, depth_group).detach().clone()
    if not easy_tp:
        Y_local_grad = _drop(Y_local_grad, 1, outer_group).detach().clone()

    with optimize_communication(
        overlap_all_reduce=comm_opt_level >= 1,
        overlap_reduce_scatter=comm_opt_level >= 2 and device != "cpu",
        cache_weights=comm_opt_level >= 3,
        overlap_all_gather=comm_opt_level == 4 and device != "cpu",
        model_object_for_overlapping_allgathers=layer,
    ):
        Y_local = layer(X_local)
        Y_local.backward(Y_local_grad)

    sync_gradients(layer)
    if comm_opt_level >= 3:
        clear_weights_cache()
    # sequential backward pass
    X.requires_grad = True
    Y_sequential = layer_sequential(X)
    Y_sequential.backward(Y_grad)

    if clip_grad_norm > 0:
        clip_grad_norm_(layer.parameters(), max_norm=clip_grad_norm)
        torch.nn.utils.clip_grad_norm_(
            layer_sequential.parameters(), max_norm=clip_grad_norm
        )

    X_grad_parallel = _gather(X_local.grad, 0, depth_group)
    if not easy_tp:
        X_grad_parallel = _gather(X_grad_parallel, 1, inner_group)

    assert torch.allclose(
        X_grad_parallel, X.grad
    ), "BW Pass - gradients of input do not match"

    weight_grad_parallel = _gather(layer.weight.grad, 0, depth_group).reshape(
        layer.local_out_features, layer.local_in_features
    )

    weight_grad_parallel = _gather(
        _gather(weight_grad_parallel, 1, inner_group), 0, outer_group
    )

    assert torch.allclose(
        weight_grad_parallel, layer_sequential.weight.grad
    ), "BW Pass - gradients of weight do not match"

    if bias:
        bias_grad_parallel = _gather(layer.bias.grad, 0, outer_group)
        assert torch.allclose(
            bias_grad_parallel, layer_sequential.bias.grad
        ), "BW Pass - gradients of bias do not match"<|MERGE_RESOLUTION|>--- conflicted
+++ resolved
@@ -57,17 +57,10 @@
         )  # divide colunns of X along the inner tensor group
         # manually divide input
 
-<<<<<<< HEAD
     layer = Linear(in_features=H, out_features=H, bias=bias).to(device)
     layer_sequential = torch.nn.Linear(in_features=H, out_features=H, bias=bias).to(
         device
     )
-=======
-    layer = Linear(
-        in_features=H, out_features=H, bias=bias, use_easy_api=easy_tp
-    ).cuda()
-    layer_sequential = torch.nn.Linear(in_features=H, out_features=H, bias=bias).cuda()
->>>>>>> 8f2c98c3
 
     # test if load state dict works with a sequential checkpoint
     layer.load_state_dict(layer_sequential.state_dict())
@@ -131,7 +124,6 @@
 
     # parallel backward pass
     layer = Linear(
-<<<<<<< HEAD
         in_features=H,
         out_features=H,
         bias=bias,
@@ -139,11 +131,6 @@
     layer_sequential = torch.nn.Linear(in_features=H, out_features=H, bias=bias).to(
         device
     )
-=======
-        in_features=H, out_features=H, bias=bias, use_easy_api=easy_tp
-    ).cuda()
-    layer_sequential = torch.nn.Linear(in_features=H, out_features=H, bias=bias).cuda()
->>>>>>> 8f2c98c3
 
     # test if load state dict works with a sequential checkpoint
     layer.load_state_dict(layer_sequential.state_dict())
