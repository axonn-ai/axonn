import torch
import pytest
from mpi4py import MPI  # noqa: F401
from axonn import axonn as ax
from axonn.intra_layer.communication import _drop, _gather
from axonn.intra_layer import (
    Conv2d,
    optimize_communication,
    clear_weights_cache,
    sync_gradients,
)
import math
import torch.distributed as dist


def log_dist(msg, ranks=[]):
    assert dist.is_initialized()
    if dist.get_rank() in ranks:
        print(f"Rank {dist.get_rank()} : {msg}")


def norm_allclose(X, Y):
    epsilon = 1e-6
    squared_diff = torch.square(X - Y)
    mse = torch.mean(squared_diff).item()
    rmse = math.sqrt(mse)

    log_dist(f"RMSE:{rmse}", [0])
    log_dist(f"L2Norm:{torch.norm(X - Y, 2)}", [0])

    if rmse < epsilon:
        return True
    else:
        return False


@pytest.mark.mpi
@pytest.mark.parametrize("H, W, C", [(64, 64, 4), (64, 64, 8), (64, 32, 8)])
@pytest.mark.parametrize("B", [2, 4, 16])
@pytest.mark.parametrize(
    "G_intra_r, G_intra_c, G_intra_d", [(1, 2, 1), (2, 1, 1), (1, 1, 2)]
)
@pytest.mark.parametrize("easy_tp", [True, False])
@pytest.mark.parametrize("bias", [True, False])
<<<<<<< HEAD
@pytest.mark.parametrize("device", ["cuda", "cpu"])
def test_fw_pass(G_intra_r, G_intra_c, G_intra_d, B, H, W, C, easy_tp, bias, device):
=======
@pytest.mark.skip(reason="torch.all_close does not work with conv")
def test_fw_pass(G_intra_r, G_intra_c, G_intra_d, B, H, W, C, easy_tp, bias):
>>>>>>> b03b58ea
    # These tests are in fp-32
    torch.manual_seed(42)
    torch.cuda.manual_seed(42)
    # Need to remove all non-determinism from convolutions
    torch.use_deterministic_algorithms(True)
    torch.backends.cudnn.benchmark = False
    torch.backends.cudnn.deterministic = True
    # This is required because TF32 cores only look at the first 10 bits of mantissa
    torch.backends.cudnn.allow_tf32 = False

    if device == "cpu" and G_intra_d > 1:
        return  # Gloo doesnt support reduce scatter

    ax.init(
        G_data=1,
        G_inter=1,
        G_intra_r=G_intra_r,
        G_intra_c=G_intra_c,
        G_intra_d=G_intra_d,
        mixed_precision=False,
        fp16_allreduce=False,
        device=device,
    )

    X = torch.randn(B, C, H, W).to(device) * 0.01

    inner_group = ax.comm_handle.inner_intra_layer_parallel_group
    outer_group = ax.comm_handle.outer_intra_layer_parallel_group
    depth_group = ax.comm_handle.depth_intra_layer_parallel_group

    if not easy_tp:
        X_local = _drop(
            X, 1, inner_group
        )  # divide channels of X along the inner tensor group
        X_local = _drop(
            X_local, 0, depth_group
        )  # divide input channels of X along the depth tensor group
    else:
        X_local = X

    layer = Conv2d(in_channels=C, out_channels=2 * C, kernel_size=5, bias=bias).to(
        device
    )

    with torch.no_grad():
        # parallel FW pass
        Y_local = layer(X_local, scatter_input=easy_tp, gather_output=easy_tp)
        if not easy_tp:
            Y_parallel = _gather(Y_local.clone(), 1, outer_group)
            Y_parallel = _gather(Y_parallel.clone(), 0, depth_group)
        else:
            Y_parallel = Y_local

        # sequential FW pass
        layer_sequential = torch.nn.Conv2d(
            in_channels=C,
            out_channels=C * 2,
            kernel_size=5,
            bias=bias,
        ).to(device)
        weight_sequential = _gather(
            _gather(
                _gather(layer.weight, 0, depth_group).reshape(
                    layer.local_out_channels,
                    layer.local_in_channels,
                    layer.kernel_size,
                    layer.kernel_size,
                ),
                1,
                inner_group,
            ),
            0,
            outer_group,
        )
        layer_sequential.weight.copy_(weight_sequential)
        if bias:
            layer_sequential.bias.zero_()
        Y_sequential = layer_sequential(X)

    assert torch.allclose(Y_sequential, Y_parallel), "FW Pass - output does not match"


@pytest.mark.mpi
@pytest.mark.parametrize("H, W, C", [(64, 64, 4), (64, 64, 8), (64, 32, 8)])
@pytest.mark.parametrize("B", [2, 4, 16])
@pytest.mark.parametrize(
    "G_intra_r, G_intra_c, G_intra_d", [(1, 2, 1), (2, 1, 1), (1, 1, 2)]
)
@pytest.mark.parametrize("easy_tp", [True, False])
@pytest.mark.parametrize("bias", [True, False])
@pytest.mark.parametrize("device", ["cuda", "cpu"])
@pytest.mark.parametrize("comm_opt_level", [0, 3])
@pytest.mark.skip(reason="torch.all_close does not work with conv")
def test_bw_pass(
    G_intra_r,
    G_intra_c,
    G_intra_d,
    B,
    H,
    W,
    C,
    easy_tp,
    bias,
    comm_opt_level,
    device,
):
    # These tests are in fp-32
    if device == "cpu" and G_intra_d > 1:
        return  # Gloo doesn't support reduce scatter
    # Need to remove all non-determinism from convolutions
    torch.manual_seed(42)
    torch.cuda.manual_seed(42)
    torch.use_deterministic_algorithms(True)
    torch.backends.cudnn.benchmark = False
    torch.backends.cudnn.deterministic = True
    # This is required because TF32 cores only look at the first 10 bits of mantissa
    torch.backends.cudnn.allow_tf32 = False

    ax.init(
        G_data=1,
        G_inter=1,
        G_intra_r=G_intra_r,
        G_intra_c=G_intra_c,
        G_intra_d=G_intra_d,
        mixed_precision=False,
        fp16_allreduce=False,
        device=device,
    )
    X = torch.randn(B, C, H, W).to(device) * 0.01
    Y_grad = torch.randn(B, 2 * C, H - 4, W - 4).to(device) * 0.01

    inner_group = ax.comm_handle.inner_intra_layer_parallel_group
    outer_group = ax.comm_handle.outer_intra_layer_parallel_group
    depth_group = ax.comm_handle.depth_intra_layer_parallel_group

    # parallel backward pass
    layer = Conv2d(in_channels=C, out_channels=2 * C, kernel_size=5, bias=bias).to(
        device
    )

    if not easy_tp:
        X_local = (
            _drop(X, 1, inner_group).detach().clone()
        )  # divide input channels of X along the inner tensor group
        X_local = (
            _drop(X_local, 0, depth_group).detach().clone()
        )  # divide input channels of X along the depth tensor group
    else:
        X_local = X

    X_local.requires_grad = True
    if not easy_tp:
        Y_local_grad = _drop(Y_grad, 1, outer_group).detach().clone()
        Y_local_grad = _drop(Y_local_grad, 0, depth_group).detach().clone()
    else:
        Y_local_grad = Y_grad

    with optimize_communication(
        overlap_reduce_scatter=comm_opt_level >= 1 and device != "cpu",
        cache_weights=comm_opt_level >= 2,
        overlap_all_gather=comm_opt_level == 3 and device != "cpu",
        model_object_for_overlapping_allgathers=layer,
    ):
        Y_local = layer(X_local, scatter_input=easy_tp, gather_output=easy_tp)
        Y_local.backward(Y_local_grad)

    if not easy_tp:
        sync_gradients(layer)
    if comm_opt_level >= 3:
        clear_weights_cache()

    # sequential backward pass
    layer_sequential = torch.nn.Conv2d(
        in_channels=C,
        out_channels=C * 2,
        kernel_size=5,
        bias=bias,
    ).to(device)
    with torch.no_grad():
        weight_sequential = _gather(
            _gather(
                _gather(layer.weight, 0, depth_group).reshape(
                    layer.local_out_channels,
                    layer.local_in_channels,
                    layer.kernel_size,
                    layer.kernel_size,
                ),
                1,
                inner_group,
            ),
            0,
            outer_group,
        )
        layer_sequential.weight.copy_(weight_sequential)
        if bias:
            layer_sequential.bias.zero_()
    X.requires_grad = True
    Y_sequential = layer_sequential(X)
    Y_sequential.backward(Y_grad)

    if not easy_tp:
        X_grad_parallel = _gather(X_local.grad, 0, depth_group)
        X_grad_parallel = _gather(X_grad_parallel, 1, inner_group)
    else:
        X_grad_parallel = X_local.grad

    assert norm_allclose(
        X_grad_parallel, X.grad
    ), "BW Pass - gradients of input do not match"

    weight_grad_parallel = _gather(
        _gather(
            _gather(layer.weight.grad, 0, depth_group).reshape(
                layer.local_out_channels,
                layer.local_in_channels,
                layer.kernel_size,
                layer.kernel_size,
            ),
            1,
            inner_group,
        ),
        0,
        outer_group,
    )

    assert norm_allclose(
        weight_grad_parallel, layer_sequential.weight.grad
    ), "BW Pass - gradients of weight do not match"

    if bias:
        bias_grad_parallel = _gather(layer.bias.grad, 0, outer_group)
        assert norm_allclose(
            bias_grad_parallel, layer_sequential.bias.grad
        ), "BW Pass - gradients of bias do not match"<|MERGE_RESOLUTION|>--- conflicted
+++ resolved
@@ -42,13 +42,9 @@
 )
 @pytest.mark.parametrize("easy_tp", [True, False])
 @pytest.mark.parametrize("bias", [True, False])
-<<<<<<< HEAD
 @pytest.mark.parametrize("device", ["cuda", "cpu"])
-def test_fw_pass(G_intra_r, G_intra_c, G_intra_d, B, H, W, C, easy_tp, bias, device):
-=======
 @pytest.mark.skip(reason="torch.all_close does not work with conv")
 def test_fw_pass(G_intra_r, G_intra_c, G_intra_d, B, H, W, C, easy_tp, bias):
->>>>>>> b03b58ea
     # These tests are in fp-32
     torch.manual_seed(42)
     torch.cuda.manual_seed(42)
