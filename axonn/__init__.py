--- conflicted
+++ resolved
@@ -2,8 +2,4 @@
 # See the top-level LICENSE file for details.
 #
 # SPDX-License-Identifier: Apache-2.0 WITH LLVM-exception
-<<<<<<< HEAD
-from . import models  # noqa: F401
-=======
-# from . import models  # noqa: F401
->>>>>>> 13c310cb
+# from . import models  # noqa: F401